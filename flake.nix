{
  inputs = {
    nixpkgs.url = "nixpkgs";
    flake-utils.url = "flake-utils";
  };

  outputs = { nixpkgs, flake-utils, ... }:
    flake-utils.lib.eachDefaultSystem (system:
      let
        pkgs = import nixpkgs {
          inherit system;
        };
      in
      {
        devShells.default = pkgs.mkShell {
          packages = [
            pkgs.delve
            pkgs.go_1_23
<<<<<<< HEAD
            pkgs.gotools
=======
            pkgs.gotools  # stringer, etc.
>>>>>>> 45df8cff
            (pkgs.gopls.override {
              buildGoModule = pkgs.buildGo123Module;
            })
          ];

          hardeningDisable = [ "fortify" ];
        };
      }
    );
}<|MERGE_RESOLUTION|>--- conflicted
+++ resolved
@@ -16,11 +16,7 @@
           packages = [
             pkgs.delve
             pkgs.go_1_23
-<<<<<<< HEAD
-            pkgs.gotools
-=======
             pkgs.gotools  # stringer, etc.
->>>>>>> 45df8cff
             (pkgs.gopls.override {
               buildGoModule = pkgs.buildGo123Module;
             })
